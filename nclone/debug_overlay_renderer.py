--- conflicted
+++ resolved
@@ -1,21 +1,15 @@
 import pygame
 import numpy as np
 from . import render_utils
-<<<<<<< HEAD
-=======
 from typing import Optional, List, Set, Tuple
->>>>>>> 92c2c402
 from .constants.physics_constants import (
     TILE_PIXEL_SIZE,
     FULL_MAP_WIDTH,
     FULL_MAP_HEIGHT,
 )
 from .graph.hierarchical_builder import HierarchicalGraphBuilder
-<<<<<<< HEAD
-=======
 from .graph.subgoal_visualizer import SubgoalVisualizer
 from .graph.subgoal_types import Subgoal, SubgoalPlan
->>>>>>> 92c2c402
 
 
 class DebugOverlayRenderer:
@@ -36,7 +30,7 @@
         self.GRAPH_NODE_COLOR_NINJA = (60, 220, 255, 255)
         self.GRAPH_BG_DIM = (0, 0, 0, 140)
         self._graph_builder_for_dims = HierarchicalGraphBuilder()
-        
+
         # Initialize subgoal visualizer
         self.subgoal_visualizer = SubgoalVisualizer()
         self.subgoal_debug_enabled = False
@@ -281,21 +275,23 @@
         if debug_info and "grid_outline" in debug_info:
             grid_surface = self._draw_grid_outline()
             surface.blit(grid_surface, (0, 0))
-        
+
         # Draw subgoal visualization if enabled
         if self.subgoal_debug_enabled:
             ninja_pos = self._get_ninja_position()
-            
+
             # Render even if no subgoals to show reachability areas
             surface = self.subgoal_visualizer.render_subgoals_overlay(
-                surface, 
+                surface,
                 self.current_subgoals if self.current_subgoals else [],
                 ninja_pos,
-                self.current_reachable_positions if self.current_reachable_positions else set(),
+                self.current_reachable_positions
+                if self.current_reachable_positions
+                else set(),
                 self.current_subgoal_plan,
                 self.tile_x_offset,
                 self.tile_y_offset,
-                self.adjust
+                self.adjust,
             )
 
         # Base font and settings
@@ -378,66 +374,66 @@
             render_dict(debug_info)
 
         return surface
-    
+
     def _get_ninja_position(self) -> Tuple[float, float]:
         """Get current ninja position from simulation."""
         try:
-            if hasattr(self.sim, 'ninja'):
+            if hasattr(self.sim, "ninja"):
                 return (self.sim.ninja.x, self.sim.ninja.y)
             else:
                 return (100.0, 100.0)  # Fallback position
         except Exception:
             return (100.0, 100.0)  # Fallback position
-    
+
     def set_subgoal_debug_enabled(self, enabled: bool):
         """Enable or disable subgoal visualization."""
         self.subgoal_debug_enabled = enabled
-    
+
     def set_subgoal_data(
-        self, 
-        subgoals: List[Subgoal], 
+        self,
+        subgoals: List[Subgoal],
         plan: Optional[SubgoalPlan] = None,
-        reachable_positions: Optional[Set[Tuple[int, int]]] = None
+        reachable_positions: Optional[Set[Tuple[int, int]]] = None,
     ):
         """Set subgoal data for visualization."""
         self.current_subgoals = subgoals
         self.current_subgoal_plan = plan
         self.current_reachable_positions = reachable_positions
-    
-    def export_subgoal_visualization(self, filename: str = "subgoal_export.png") -> bool:
+
+    def export_subgoal_visualization(
+        self, filename: str = "subgoal_export.png"
+    ) -> bool:
         """Export current subgoal visualization to image file."""
         ninja_pos = self._get_ninja_position()
         level_dimensions = (FULL_MAP_WIDTH, FULL_MAP_HEIGHT)
-        
+
         # Allow export even with empty subgoals to show basic visualization
         subgoals = self.current_subgoals if self.current_subgoals else []
-        
+
         # Get level data and entities from sim
         level_data = None
         entities = None
-        
+
         # Try to get tile data from simulator
-        if hasattr(self.sim, 'level_data'):
+        if hasattr(self.sim, "level_data"):
             level_data = self.sim.level_data
-        elif hasattr(self.sim, 'tiles'):
+        elif hasattr(self.sim, "tiles"):
             level_data = self.sim.tiles
-        elif hasattr(self.sim, 'tile_dic'):
+        elif hasattr(self.sim, "tile_dic"):
             # Pass tile_dic directly for proper tile rendering
             level_data = self.sim.tile_dic
-            
+
         # Try to get entities from simulator
-        if hasattr(self.sim, 'entities'):
+        if hasattr(self.sim, "entities"):
             entities = self.sim.entities
-        elif hasattr(self.sim, 'entity_list'):
+        elif hasattr(self.sim, "entity_list"):
             entities = self.sim.entity_list
-        elif hasattr(self.sim, 'entity_dic'):
+        elif hasattr(self.sim, "entity_dic"):
             # Flatten entity_dic to list of entities
             entities = []
             for entity_list in self.sim.entity_dic.values():
                 entities.extend(entity_list)
-            
-
-        
+
         return self.subgoal_visualizer.export_subgoal_visualization(
             subgoals,
             ninja_pos,
@@ -446,20 +442,20 @@
             self.current_subgoal_plan,
             filename,
             level_data=level_data,
-            entities=entities
+            entities=entities,
         )
-    
+
     def _convert_tile_dic_to_array(self):
         """Convert simulator's tile_dic to numpy array for visualization."""
         try:
             import numpy as np
-            
+
             # The simulator uses a 44x25 tile grid (including borders)
             width_tiles = 44
             height_tiles = 25
-            
+
             tiles = np.zeros((height_tiles, width_tiles), dtype=int)
-            
+
             # Fill array from tile_dic
             for (x, y), tile_value in self.sim.tile_dic.items():
                 if 0 <= x < width_tiles and 0 <= y < height_tiles:
@@ -468,22 +464,23 @@
         except Exception as e:
             print(f"Error converting tile_dic to array: {e}")
             import traceback
+
             traceback.print_exc()
             return None
 
     def update_subgoal_visualization_config(self, **kwargs):
         """Update subgoal visualization configuration."""
         self.subgoal_visualizer.update_config(**kwargs)
-    
+
     def set_subgoal_visualization_mode(self, mode_name: str):
         """Set subgoal visualization mode by name."""
         from .graph.subgoal_visualizer import SubgoalVisualizationMode
-        
+
         mode_map = {
-            'basic': SubgoalVisualizationMode.BASIC,
-            'detailed': SubgoalVisualizationMode.DETAILED,
-            'reachability': SubgoalVisualizationMode.REACHABILITY,
+            "basic": SubgoalVisualizationMode.BASIC,
+            "detailed": SubgoalVisualizationMode.DETAILED,
+            "reachability": SubgoalVisualizationMode.REACHABILITY,
         }
-        
+
         if mode_name in mode_map:
             self.subgoal_visualizer.set_mode(mode_map[mode_name])